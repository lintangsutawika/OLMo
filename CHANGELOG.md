# Changelog

All notable changes to this project will be documented in this file.

The format is based on [Keep a Changelog](https://keepachangelog.com/en/1.0.0/),
and this project adheres to [Semantic Versioning](https://semver.org/spec/v2.0.0.html).

## Unreleased

### Added

- Added support for document masking via flash-attn during training with `--data.generate_doc_lengths`.
- Added config options for `model.norm_after`, `model.scale_emb_init`, and `auxiliary_loss_multiplier` (used with zloss).
- Added scripts for running experiments on qk_norm, norm reordering, and zloss.
- Added `model.rope_theta` configuration option.
- Added `model.embedding_layer_norm` configuration option for adding a LN to the embeddings.
- Added `model.emb_init_std` configuration option to override the standard deviation used to initialize the embeddings.
<<<<<<< HEAD
- Added downstream eval task for requests dumped from oe-eval tasks
=======
- Added `CosLinearEnvelope` scheduler, which is a pointwise product of a cosine schedule and a linear decay.
- Added ability to save outputs of submodules for debugging purposes.
>>>>>>> e5217cfa

### Changed

- Changed default distributed training strategy from single-GPU to FSDP
- Fixed behavior of `effective_memmap_dtype` to prevent unrecognized dtypes to be parsed as `uint16`.

### Fixed

- Fixed restarting a training run in later epochs so that we no longer need to set the flag `--epoch=INT`.
- Swapped in correct flan data mix.
- Fix bug where the attention norm, when applied before the attention block, was modifying the residual stream.
- Fixed `OLMo.from_checkpoint()` so that it correctly loads `olmo_core` and `torch_new` style checkpoints.
- Fixed `preserve_rng_state` being incorrectly set to False when doing gradient checkpointing with dropout 


## [v0.4.0](https://github.com/allenai/OLMo/releases/tag/v0.4.0) - 2024-07-11

### Added

- Added clipping fix to `Optimizer` class to make it work with FSDP `no_shard` and DDP.
- Added tests to compare grad norm differences between torch optimizer and clipping and OLMo optimizer and clipping on both CPU and GPU.
- Expose memmap dtype in data config
- Added support for DDP training.
- Added caching to disk of HF datasets used in downstream evals
- Added FLOPs logging
- Added configs for OLMo tiny set of models
- Added configuration field `optimizer.record_update_metrics`, which defaults to `False`, but when set to `True` will trigger AdamW to collect the step size norm and absolute max for each parameter.
- Added configuration field `optimizer.selective_updates`, which defaults to `False`, but when set to `True` will tell the optimizer to skip updating the parameter and state when the corresponding gradient is 0.
- Added configuration field `optimizer.record_update_metrics`, which defaults to `False`, but when set to True will trigger AdamW to collect the step size norm and absolute max for each parameter.
- Added `olmo_data`, a package holding data files like tokenizers.
- Added ability to load tokenizers from `olmo_data` package data.
- Added a script that can run a series of models with predictable scaling properties.

### Changed

- Added original legacy unsharding implementation back, as the default. The new
shared memory implementation can be used by passing `use_legacy_shared_mem_impl` to `unshard.py`.
- Refactor weight initialization. IMPORTANT: this does not maintain backwards-compatibility with older configs; the jobs will still run, but may produce different outputs.
- Changed the behavior of the Lion optimizer to only record the update cosine similarity when `optimizer.record_update_metrics` is `True` in order to be consistent with the API.
- Added HF datasets into `olmo_data`, and changed downstream eval to load from the package.

### Fixed

- Changed from `ignored_index` to `ignore_index` for `cross_entropy_loss` when `flash-attn>=2.5.8`.
- Make `hf_olmo` support `AutoModelForCasualLM` and similar HF methods again.

## [v0.3.0](https://github.com/allenai/OLMo/releases/tag/v0.3.0) - 2024-04-25

### Added

- Added support for Grouped Query Attention.
- Added commonsense_qa and social_iqa downstream evaluation tasks
- Added ce_loss metric, with TriviaQA and NaturalQuestions tasks
- Makes it possible to read from http/https the same way we read from s3/r2.
- Added MMLU multiple choice (A/B/C/D) 5-shot variant downstream tasks
- Tokenizer patch
- Added option to specify number of model replicas when using hybrid sharding.

### Changed

- Rename `Olmo` to `OLMo` everywhere in the codebase
- Disabled automatic garbage collection during training, instead we run manually at regular intervals to avoid ranks getting out-of-sync with their own gc.

### Removed

- Removed `AMDLayerNorm`, since the original layer norm bug has been fixed and we don't need this workaround anymore.
- Removed `OLMoParallelBlock`.

### Fixed

- Don't log garbage on nodes that aren't rank 0
- Don't crash in the HF code when we are referring to a tokenizer in a local file
- Point official training scripts to publicly available URLs
- Corrected the `resize_token_embeddings` method in the `OLMoForCausalLM` class to properly update the token embeddings when resizing the vocabulary.
- Changed `tie_weights` method to a no-op as weight tying is handled in olmo/model.py
- Fixed the size calculation for qk layer norm
- Fixed pipeline test failure that occurs due to a bug in transformers version 4.39.1
- Make `hf_olmo` compatible with transformers versions >=4.40.0

## [v0.2.5](https://github.com/allenai/OLMo/releases/tag/v0.2.5) - 2024-03-06

### Fixed

- Fixed default value of `--tokenizer` argument to `scripts/prepare_tulu_data.py` to be an absolute path, not relative path, the script can be run from other directories.
- Added the option to directly pass input embeddings to `OLMo` and `OLMoForCausalLM`.
- Added support for Python 3.8.
- Added code to throw an error if `output_attentions` is set to `True` in forward call to `OLMoForCausalLM`. This functionality hasn't been implemented yet.
- Correct scheme displayed in error messages that come from R2
- Fixed running with multiple data loading workers in LUMI
- Minor bug fix: uninitialized prompts variable

### Added
- Added `output_hidden_states` argument and associated functionality to `OLMo` and `OLMoForCausalLM` to return model intermediate hidden states.
- Ability to read from R2 like we read from S3
- Added MMLU downstream evaluation tasks, with prompt variations.
- Added support for PyTorch v2.2.
- Added ability to show logs from all ranks
- Added option for QKV clipping.
- Added basic_arithmetic downstream evaluation task

### Changed

- Changed legacy checkpoint unsharding to use processes and shared memory instead of threads


## [v0.2.4](https://github.com/allenai/OLMo/releases/tag/v0.2.4) - 2024-02-02

### Fixed

- Fixed an issue with the HuggingFace integration where we were inadvertently using a feature that was introduced in Python 3.10, causing an error for older Python versions.

## [v0.2.3](https://github.com/allenai/OLMo/releases/tag/v0.2.3) - 2024-01-31

## [v0.2.2](https://github.com/allenai/LLM/releases/tag/v0.2.2) - 2023-12-10

## [v0.2.1](https://github.com/allenai/LLM/releases/tag/v0.2.1) - 2023-12-10

## [v0.2.0](https://github.com/allenai/LLM/releases/tag/v0.2.0) - 2023-12-08

### Added

- GPT-based model.
- Tokenizer and data pre-processing pipeline.
- training script.
- Triton-based FlashAttention.<|MERGE_RESOLUTION|>--- conflicted
+++ resolved
@@ -15,12 +15,9 @@
 - Added `model.rope_theta` configuration option.
 - Added `model.embedding_layer_norm` configuration option for adding a LN to the embeddings.
 - Added `model.emb_init_std` configuration option to override the standard deviation used to initialize the embeddings.
-<<<<<<< HEAD
 - Added downstream eval task for requests dumped from oe-eval tasks
-=======
 - Added `CosLinearEnvelope` scheduler, which is a pointwise product of a cosine schedule and a linear decay.
 - Added ability to save outputs of submodules for debugging purposes.
->>>>>>> e5217cfa
 
 ### Changed
 
